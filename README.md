# eslint-plugin-qunit

[![NPM version](https://img.shields.io/npm/v/eslint-plugin-qunit.svg?style=flat)](https://npmjs.org/package/eslint-plugin-qunit)
![CI](https://github.com/platinumazure/eslint-plugin-qunit/workflows/CI/badge.svg)
[![Coverage Status](https://coveralls.io/repos/platinumazure/eslint-plugin-qunit/badge.svg?branch=master&service=github)](https://coveralls.io/github/platinumazure/eslint-plugin-qunit?branch=master)
[![devDependency Status](https://david-dm.org/platinumazure/eslint-plugin-qunit/dev-status.svg)](https://david-dm.org/platinumazure/eslint-plugin-qunit#info=devDependencies)
[![Join the chat at https://gitter.im/platinumazure/eslint-plugin-qunit](https://badges.gitter.im/Join%20Chat.svg)](https://gitter.im/platinumazure/eslint-plugin-qunit?utm_source=badge&utm_medium=badge&utm_campaign=pr-badge&utm_content=badge)

ESLint plugin containing rules useful for QUnit tests.

## Configurations

You can extend from a configuration in order to simplify manual configuration of plugin rules in your project.

For more details on how to extend your configuration from a plugin configuration, please see the [ESLint plugin configuration documentation](http://eslint.org/docs/user-guide/configuring#using-the-configuration-from-a-plugin).

|     | Name | Description |
| :-- | :--- | :---------- |
| ✅ | recommended | This configuration includes rules which I recommend to avoid QUnit runtime errors or incorrect behavior, some of which can be difficult to debug. Some of these rules also encourage best practices that help QUnit work better for you. You can use this configuration by extending from `"plugin:qunit/recommended"` in your configuration file. |

## Rules

Each rule has emojis denoting:

* What configuration it belongs to
* 🔧 if some problems reported by the rule are automatically fixable by the `--fix` [command line](https://eslint.org/docs/user-guide/command-line-interface#fixing-problems) option
* 💡 if some problems reported by the rule are manually fixable by editor [suggestions](https://eslint.org/docs/developer-guide/working-with-rules#providing-suggestions)

<!--RULES_TABLE_START-->

| Name | Description | ✅ | 🔧 | 💡 |
|:--------|:--------|:---|:---|:---|
| [assert-args](./docs/rules/assert-args.md) | enforce that the correct number of assert arguments are used | ✅ |  |  |
| [literal-compare-order](./docs/rules/literal-compare-order.md) | enforce comparison assertions have arguments in the right order | ✅ | 🔧 |  |
<<<<<<< HEAD
| [no-arrow-tests](./docs/rules/no-arrow-tests.md) | disallow arrow functions as QUnit test/module callbacks | ✅ | 🔧 |  |
| [no-assert-equal](./docs/rules/no-assert-equal.md) | disallow the use of assert.equal | ✅ |  | 💡 |
=======
| [no-arrow-tests](./docs/rules/no-arrow-tests.md) | disallow arrow functions as QUnit test/module callbacks |  | 🔧 |  |
| [no-assert-equal](./docs/rules/no-assert-equal.md) | disallow the use of assert.equal |  |  | 💡 |
>>>>>>> f0459313
| [no-assert-equal-boolean](./docs/rules/no-assert-equal-boolean.md) | require use of boolean assertions | ✅ | 🔧 |  |
| [no-assert-logical-expression](./docs/rules/no-assert-logical-expression.md) | disallow binary logical expressions in assert arguments | ✅ |  |  |
| [no-assert-ok](./docs/rules/no-assert-ok.md) | disallow the use of assert.ok/assert.notOk |  |  |  |
| [no-async-in-loops](./docs/rules/no-async-in-loops.md) | disallow async calls in loops | ✅ |  |  |
| [no-async-module-callbacks](./docs/rules/no-async-module-callbacks.md) | disallow async module callbacks | ✅ |  |  |
| [no-async-test](./docs/rules/no-async-test.md) | disallow the use of asyncTest or QUnit.asyncTest | ✅ |  |  |
| [no-commented-tests](./docs/rules/no-commented-tests.md) | disallow commented tests | ✅ |  |  |
| [no-compare-relation-boolean](./docs/rules/no-compare-relation-boolean.md) | disallow comparing relational expressions to booleans in assertions | ✅ | 🔧 |  |
| [no-conditional-assertions](./docs/rules/no-conditional-assertions.md) | disallow assertions within if statements or conditional expressions | ✅ |  |  |
| [no-early-return](./docs/rules/no-early-return.md) | disallow early return in tests | ✅ |  |  |
| [no-global-assertions](./docs/rules/no-global-assertions.md) | disallow global QUnit assertions | ✅ |  |  |
| [no-global-expect](./docs/rules/no-global-expect.md) | disallow global expect | ✅ |  |  |
| [no-global-module-test](./docs/rules/no-global-module-test.md) | disallow global module/test/asyncTest | ✅ |  |  |
| [no-global-stop-start](./docs/rules/no-global-stop-start.md) | disallow global stop/start | ✅ |  |  |
| [no-hooks-from-ancestor-modules](./docs/rules/no-hooks-from-ancestor-modules.md) | disallow the use of hooks from ancestor modules | ✅ |  |  |
| [no-identical-names](./docs/rules/no-identical-names.md) | disallow identical test and module names | ✅ |  |  |
| [no-init](./docs/rules/no-init.md) | disallow use of QUnit.init | ✅ |  |  |
| [no-jsdump](./docs/rules/no-jsdump.md) | disallow use of QUnit.jsDump | ✅ |  |  |
| [no-loose-assertions](./docs/rules/no-loose-assertions.md) | disallow the use of assert.equal/assert.ok/assert.notEqual/assert.notOk |  |  |  |
| [no-negated-ok](./docs/rules/no-negated-ok.md) | disallow negation in assert.ok/assert.notOk | ✅ | 🔧 |  |
| [no-nested-tests](./docs/rules/no-nested-tests.md) | disallow nested QUnit.test() calls | ✅ |  |  |
| [no-ok-equality](./docs/rules/no-ok-equality.md) | disallow equality comparisons in assert.ok/assert.notOk | ✅ | 🔧 |  |
| [no-only](./docs/rules/no-only.md) | disallow QUnit.only | ✅ |  |  |
| [no-qunit-push](./docs/rules/no-qunit-push.md) | disallow QUnit.push | ✅ |  |  |
| [no-qunit-start-in-tests](./docs/rules/no-qunit-start-in-tests.md) | disallow QUnit.start() within tests or test hooks | ✅ |  |  |
| [no-qunit-stop](./docs/rules/no-qunit-stop.md) | disallow QUnit.stop | ✅ |  |  |
| [no-reassign-log-callbacks](./docs/rules/no-reassign-log-callbacks.md) | disallow overwriting of QUnit logging callbacks | ✅ |  |  |
| [no-reset](./docs/rules/no-reset.md) | disallow QUnit.reset | ✅ |  |  |
| [no-setup-teardown](./docs/rules/no-setup-teardown.md) | disallow setup/teardown module hooks | ✅ | 🔧 |  |
| [no-skip](./docs/rules/no-skip.md) | disallow QUnit.skip |  |  |  |
| [no-test-expect-argument](./docs/rules/no-test-expect-argument.md) | disallow the expect argument in QUnit.test | ✅ |  |  |
| [no-throws-string](./docs/rules/no-throws-string.md) | disallow assert.throws() with block, string, and message args | ✅ |  |  |
| [require-expect](./docs/rules/require-expect.md) | enforce that `expect` is called | ✅ |  |  |
| [require-object-in-propequal](./docs/rules/require-object-in-propequal.md) | enforce use of objects as expected value in `assert.propEqual` | ✅ |  |  |
| [resolve-async](./docs/rules/resolve-async.md) | require that async calls are resolved | ✅ |  |  |

<!--RULES_TABLE_END-->

## Contributors

Thanks goes to these wonderful people ([emoji key](https://github.com/kentcdodds/all-contributors#emoji-key)):

<!-- ALL-CONTRIBUTORS-LIST:START - Do not remove or modify this section -->
<!-- prettier-ignore-start -->
<!-- markdownlint-disable -->
<table>
  <tr>
    <td align="center"><a href="http://github.com/platinumazure"><img src="https://avatars.githubusercontent.com/u/284282?v=3?s=100" width="100px;" alt=""/><br /><sub><b>Kevin Partington</b></sub></a><br /><a href="https://github.com/platinumazure/eslint-plugin-qunit/commits?author=platinumazure" title="Code">💻</a> <a href="https://github.com/platinumazure/eslint-plugin-qunit/commits?author=platinumazure" title="Documentation">📖</a> <a href="https://github.com/platinumazure/eslint-plugin-qunit/commits?author=platinumazure" title="Tests">⚠️</a> <a href="https://github.com/platinumazure/eslint-plugin-qunit/issues?q=author%3Aplatinumazure" title="Bug reports">🐛</a> <a href="#example-platinumazure" title="Examples">💡</a> <a href="https://github.com/platinumazure/eslint-plugin-qunit/pulls?q=is%3Apr+reviewed-by%3Aplatinumazure" title="Reviewed Pull Requests">👀</a></td>
    <td align="center"><a href="https://jordaneldredge.com"><img src="https://avatars.githubusercontent.com/u/162735?v=3?s=100" width="100px;" alt=""/><br /><sub><b>Jordan Eldredge</b></sub></a><br /><a href="https://github.com/platinumazure/eslint-plugin-qunit/commits?author=captbaritone" title="Tests">⚠️</a> <a href="#question-captbaritone" title="Answering Questions">💬</a></td>
    <td align="center"><a href="https://github.com/mitchlloyd"><img src="https://avatars.githubusercontent.com/u/15169?v=3?s=100" width="100px;" alt=""/><br /><sub><b>Mitch Lloyd</b></sub></a><br /><a href="https://github.com/platinumazure/eslint-plugin-qunit/commits?author=mitchlloyd" title="Code">💻</a> <a href="https://github.com/platinumazure/eslint-plugin-qunit/commits?author=mitchlloyd" title="Documentation">📖</a> <a href="https://github.com/platinumazure/eslint-plugin-qunit/commits?author=mitchlloyd" title="Tests">⚠️</a></td>
    <td align="center"><a href="https://github.com/jmainz"><img src="https://avatars.githubusercontent.com/u/6665906?v=3?s=100" width="100px;" alt=""/><br /><sub><b>John Mainz</b></sub></a><br /><a href="https://github.com/platinumazure/eslint-plugin-qunit/commits?author=jmainz" title="Tests">⚠️</a> <a href="https://github.com/platinumazure/eslint-plugin-qunit/issues?q=author%3Ajmainz" title="Bug reports">🐛</a></td>
    <td align="center"><a href="https://github.com/Turbo87"><img src="https://avatars1.githubusercontent.com/u/141300?v=3?s=100" width="100px;" alt=""/><br /><sub><b>Tobias Bieniek</b></sub></a><br /><a href="https://github.com/platinumazure/eslint-plugin-qunit/commits?author=Turbo87" title="Code">💻</a> <a href="https://github.com/platinumazure/eslint-plugin-qunit/commits?author=Turbo87" title="Documentation">📖</a> <a href="https://github.com/platinumazure/eslint-plugin-qunit/commits?author=Turbo87" title="Tests">⚠️</a></td>
    <td align="center"><a href="https://twitter.com/netweb"><img src="https://avatars1.githubusercontent.com/u/1016458?v=3?s=100" width="100px;" alt=""/><br /><sub><b>Stephen Edgar</b></sub></a><br /><a href="https://github.com/platinumazure/eslint-plugin-qunit/issues?q=author%3Antwb" title="Bug reports">🐛</a></td>
    <td align="center"><a href="https://timotijhof.net"><img src="https://avatars3.githubusercontent.com/u/156867?v=4?s=100" width="100px;" alt=""/><br /><sub><b>Timo Tijhof</b></sub></a><br /><a href="https://github.com/platinumazure/eslint-plugin-qunit/commits?author=Krinkle" title="Documentation">📖</a> <a href="#ideas-Krinkle" title="Ideas, Planning, & Feedback">🤔</a></td>
  </tr>
  <tr>
    <td align="center"><a href="https://github.com/edg2s"><img src="https://avatars3.githubusercontent.com/u/180672?v=4?s=100" width="100px;" alt=""/><br /><sub><b>Ed S</b></sub></a><br /><a href="https://github.com/platinumazure/eslint-plugin-qunit/issues?q=author%3Aedg2s" title="Bug reports">🐛</a> <a href="https://github.com/platinumazure/eslint-plugin-qunit/commits?author=edg2s" title="Code">💻</a></td>
    <td align="center"><a href="https://github.com/Techn1x"><img src="https://avatars1.githubusercontent.com/u/1049837?v=4?s=100" width="100px;" alt=""/><br /><sub><b>Brad Overton</b></sub></a><br /><a href="https://github.com/platinumazure/eslint-plugin-qunit/issues?q=author%3ATechn1x" title="Bug reports">🐛</a> <a href="https://github.com/platinumazure/eslint-plugin-qunit/commits?author=Techn1x" title="Code">💻</a></td>
    <td align="center"><a href="http://sha.nemart.in"><img src="https://avatars3.githubusercontent.com/u/95600?v=4?s=100" width="100px;" alt=""/><br /><sub><b>Shane Martin</b></sub></a><br /><a href="https://github.com/platinumazure/eslint-plugin-qunit/issues?q=author%3Ashamrt" title="Bug reports">🐛</a></td>
    <td align="center"><a href="https://github.com/ventuno"><img src="https://avatars3.githubusercontent.com/u/5890858?v=4?s=100" width="100px;" alt=""/><br /><sub><b>ventuno</b></sub></a><br /><a href="https://github.com/platinumazure/eslint-plugin-qunit/commits?author=ventuno" title="Code">💻</a></td>
    <td align="center"><a href="https://github.com/Krysthalia"><img src="https://avatars0.githubusercontent.com/u/38167520?v=4?s=100" width="100px;" alt=""/><br /><sub><b>Anne-Gaëlle Schall</b></sub></a><br /><a href="https://github.com/platinumazure/eslint-plugin-qunit/issues?q=author%3AKrysthalia" title="Bug reports">🐛</a></td>
    <td align="center"><a href="http://www.linkedin.com"><img src="https://avatars2.githubusercontent.com/u/180990?v=4?s=100" width="100px;" alt=""/><br /><sub><b>Steve Calvert</b></sub></a><br /><a href="https://github.com/platinumazure/eslint-plugin-qunit/commits?author=scalvert" title="Code">💻</a></td>
    <td align="center"><a href="https://github.com/aliaksandr-yermalayeu"><img src="https://avatars3.githubusercontent.com/u/14282348?v=4?s=100" width="100px;" alt=""/><br /><sub><b>Aliaksandr Yermalayeu</b></sub></a><br /><a href="https://github.com/platinumazure/eslint-plugin-qunit/commits?author=aliaksandr-yermalayeu" title="Code">💻</a></td>
  </tr>
  <tr>
    <td align="center"><a href="http://www.linkedin.com/in/bmish"><img src="https://avatars3.githubusercontent.com/u/698306?v=4?s=100" width="100px;" alt=""/><br /><sub><b>Bryan Mishkin</b></sub></a><br /><a href="https://github.com/platinumazure/eslint-plugin-qunit/issues?q=author%3Abmish" title="Bug reports">🐛</a> <a href="https://github.com/platinumazure/eslint-plugin-qunit/commits?author=bmish" title="Code">💻</a> <a href="https://github.com/platinumazure/eslint-plugin-qunit/commits?author=bmish" title="Documentation">📖</a> <a href="#ideas-bmish" title="Ideas, Planning, & Feedback">🤔</a></td>
    <td align="center"><a href="https://xhmikosr.io/"><img src="https://avatars2.githubusercontent.com/u/349621?v=4?s=100" width="100px;" alt=""/><br /><sub><b>XhmikosR</b></sub></a><br /><a href="https://github.com/platinumazure/eslint-plugin-qunit/issues?q=author%3AXhmikosR" title="Bug reports">🐛</a></td>
    <td align="center"><a href="https://github.com/andreyfel"><img src="https://avatars2.githubusercontent.com/u/9370878?v=4?s=100" width="100px;" alt=""/><br /><sub><b>Andrey Fel</b></sub></a><br /><a href="https://github.com/platinumazure/eslint-plugin-qunit/issues?q=author%3Aandreyfel" title="Bug reports">🐛</a></td>
  </tr>
</table>

<!-- markdownlint-restore -->
<!-- prettier-ignore-end -->
<!-- ALL-CONTRIBUTORS-LIST:END -->

<!-- markdownlint-disable line-length -->

This project follows the [all-contributors](https://github.com/kentcdodds/all-contributors) specification. Contributions of any kind welcome!

## Semantic Versioning Policy

Like ESLint itself, this ESLint plugin follows [semantic versioning](http://semver.org). However, due to the nature of ESLint as a code quality tool, it's not always clear when a minor or major version bump occurs. To help clarify this for everyone, we've defined the following semantic versioning policy, based on the policy used by ESLint:

* Patch release (intended not to break your lint build)
  * A bug fix in a plugin rule that results in ESLint reporting fewer errors.
  * Improvements to documentation.
  * Non-user-facing changes such as refactoring code; adding, deleting, or modifying tests; and increasing test coverage.
  * Re-releasing after a failed release (i.e., after having published a release that doesn't work for anyone).
* Minor release (might break your lint build)
  * A bug fix in a rule that results in ESLint reporting more errors.
  * A new rule is created (without being added to plugin configuration).
  * A new option to an existing rule is created (without any default options changing).
  * A new plugin configuration is created.
  * An existing rule is deprecated.
* Major release (likely to break your lint build)
  * An existing plugin configuration is changed in any way, including but not limited to:
    * A new rule is added to the configuration.
    * A rule is removed from the configuration.
    * The options used in configuration for a rule are changed
  * An existing rule is removed.
  * A backward-incompatible change is made to the options of a rule.<|MERGE_RESOLUTION|>--- conflicted
+++ resolved
@@ -32,13 +32,8 @@
 |:--------|:--------|:---|:---|:---|
 | [assert-args](./docs/rules/assert-args.md) | enforce that the correct number of assert arguments are used | ✅ |  |  |
 | [literal-compare-order](./docs/rules/literal-compare-order.md) | enforce comparison assertions have arguments in the right order | ✅ | 🔧 |  |
-<<<<<<< HEAD
-| [no-arrow-tests](./docs/rules/no-arrow-tests.md) | disallow arrow functions as QUnit test/module callbacks | ✅ | 🔧 |  |
+| [no-arrow-tests](./docs/rules/no-arrow-tests.md) | disallow arrow functions as QUnit test/module callbacks |  | 🔧 |  |
 | [no-assert-equal](./docs/rules/no-assert-equal.md) | disallow the use of assert.equal | ✅ |  | 💡 |
-=======
-| [no-arrow-tests](./docs/rules/no-arrow-tests.md) | disallow arrow functions as QUnit test/module callbacks |  | 🔧 |  |
-| [no-assert-equal](./docs/rules/no-assert-equal.md) | disallow the use of assert.equal |  |  | 💡 |
->>>>>>> f0459313
 | [no-assert-equal-boolean](./docs/rules/no-assert-equal-boolean.md) | require use of boolean assertions | ✅ | 🔧 |  |
 | [no-assert-logical-expression](./docs/rules/no-assert-logical-expression.md) | disallow binary logical expressions in assert arguments | ✅ |  |  |
 | [no-assert-ok](./docs/rules/no-assert-ok.md) | disallow the use of assert.ok/assert.notOk |  |  |  |
