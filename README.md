# eslint-plugin-qunit

[![NPM version](https://img.shields.io/npm/v/eslint-plugin-qunit.svg?style=flat)](https://npmjs.org/package/eslint-plugin-qunit)
![CI](https://github.com/platinumazure/eslint-plugin-qunit/workflows/CI/badge.svg)
[![Coverage Status](https://coveralls.io/repos/platinumazure/eslint-plugin-qunit/badge.svg?branch=master&service=github)](https://coveralls.io/github/platinumazure/eslint-plugin-qunit?branch=master)
[![devDependency Status](https://david-dm.org/platinumazure/eslint-plugin-qunit/dev-status.svg)](https://david-dm.org/platinumazure/eslint-plugin-qunit#info=devDependencies)
[![Join the chat at https://gitter.im/platinumazure/eslint-plugin-qunit](https://badges.gitter.im/Join%20Chat.svg)](https://gitter.im/platinumazure/eslint-plugin-qunit?utm_source=badge&utm_medium=badge&utm_campaign=pr-badge&utm_content=badge)

ESLint plugin containing rules useful for QUnit tests.

## Configurations

You can extend from a configuration in order to simplify manual configuration of plugin rules in your project.

For more details on how to extend your configuration from a plugin configuration, please see the [ESLint plugin configuration documentation](http://eslint.org/docs/user-guide/configuring#using-the-configuration-from-a-plugin).

|     | Name | Description |
| :-- | :--- | :---------- |
| ✅ | recommended | This configuration includes rules which I recommend to avoid QUnit runtime errors or incorrect behavior, some of which can be difficult to debug. Some of these rules also encourage best practices that help QUnit work better for you. You can use this configuration by extending from `"plugin:qunit/recommended"` in your configuration file. |

## Rules

Each rule has emojis denoting:

* What configuration it belongs to
* 🔧 if some problems reported by the rule are automatically fixable by the `--fix` [command line](https://eslint.org/docs/user-guide/command-line-interface#fixing-problems) option
* 💡 if some problems reported by the rule are manually fixable by editor [suggestions](https://eslint.org/docs/developer-guide/working-with-rules#providing-suggestions)

<!--RULES_TABLE_START-->

| Name | Description | ✅ | 🔧 | 💡 |
|:--------|:--------|:---|:---|:---|
<<<<<<< HEAD
| [assert-args](./docs/rules/assert-args.md) | enforce that the correct number of assert arguments are used | :white_check_mark: |  |  |
| [literal-compare-order](./docs/rules/literal-compare-order.md) | enforce comparison assertions have arguments in the right order | :white_check_mark: | :wrench: |  |
| [no-arrow-tests](./docs/rules/no-arrow-tests.md) | disallow arrow functions as QUnit test/module callbacks | :white_check_mark: | :wrench: |  |
| [no-assert-equal](./docs/rules/no-assert-equal.md) | disallow the use of assert.equal | :white_check_mark: |  | 💡 |
| [no-assert-equal-boolean](./docs/rules/no-assert-equal-boolean.md) | require use of boolean assertions | :white_check_mark: | :wrench: |  |
| [no-assert-logical-expression](./docs/rules/no-assert-logical-expression.md) | disallow binary logical expressions in assert arguments | :white_check_mark: |  |  |
=======
| [assert-args](./docs/rules/assert-args.md) | enforce that the correct number of assert arguments are used | ✅ |  |  |
| [literal-compare-order](./docs/rules/literal-compare-order.md) | enforce comparison assertions have arguments in the right order | ✅ | 🔧 |  |
| [no-arrow-tests](./docs/rules/no-arrow-tests.md) | disallow arrow functions as QUnit test/module callbacks | ✅ | 🔧 |  |
| [no-assert-equal](./docs/rules/no-assert-equal.md) | disallow the use of assert.equal |  |  | 💡 |
| [no-assert-equal-boolean](./docs/rules/no-assert-equal-boolean.md) | require use of boolean assertions | ✅ | 🔧 |  |
| [no-assert-logical-expression](./docs/rules/no-assert-logical-expression.md) | disallow binary logical expressions in assert arguments | ✅ |  |  |
>>>>>>> fce1e12c
| [no-assert-ok](./docs/rules/no-assert-ok.md) | disallow the use of assert.ok/assert.notOk |  |  |  |
| [no-async-in-loops](./docs/rules/no-async-in-loops.md) | disallow async calls in loops | ✅ |  |  |
| [no-async-module-callbacks](./docs/rules/no-async-module-callbacks.md) | disallow async module callbacks | ✅ |  |  |
| [no-async-test](./docs/rules/no-async-test.md) | disallow the use of asyncTest or QUnit.asyncTest | ✅ |  |  |
| [no-commented-tests](./docs/rules/no-commented-tests.md) | disallow commented tests | ✅ |  |  |
| [no-compare-relation-boolean](./docs/rules/no-compare-relation-boolean.md) | disallow comparing relational expressions to booleans in assertions | ✅ | 🔧 |  |
| [no-conditional-assertions](./docs/rules/no-conditional-assertions.md) | disallow assertions within if statements or conditional expressions | ✅ |  |  |
| [no-early-return](./docs/rules/no-early-return.md) | disallow early return in tests | ✅ |  |  |
| [no-global-assertions](./docs/rules/no-global-assertions.md) | disallow global QUnit assertions | ✅ |  |  |
| [no-global-expect](./docs/rules/no-global-expect.md) | disallow global expect | ✅ |  |  |
| [no-global-module-test](./docs/rules/no-global-module-test.md) | disallow global module/test/asyncTest | ✅ |  |  |
| [no-global-stop-start](./docs/rules/no-global-stop-start.md) | disallow global stop/start | ✅ |  |  |
| [no-hooks-from-ancestor-modules](./docs/rules/no-hooks-from-ancestor-modules.md) | disallow the use of hooks from ancestor modules | ✅ |  |  |
| [no-identical-names](./docs/rules/no-identical-names.md) | disallow identical test and module names | ✅ |  |  |
| [no-init](./docs/rules/no-init.md) | disallow use of QUnit.init | ✅ |  |  |
| [no-jsdump](./docs/rules/no-jsdump.md) | disallow use of QUnit.jsDump | ✅ |  |  |
| [no-loose-assertions](./docs/rules/no-loose-assertions.md) | disallow the use of assert.equal/assert.ok/assert.notEqual/assert.notOk |  |  |  |
| [no-negated-ok](./docs/rules/no-negated-ok.md) | disallow negation in assert.ok/assert.notOk | ✅ | 🔧 |  |
| [no-nested-tests](./docs/rules/no-nested-tests.md) | disallow nested QUnit.test() calls | ✅ |  |  |
| [no-ok-equality](./docs/rules/no-ok-equality.md) | disallow equality comparisons in assert.ok/assert.notOk | ✅ | 🔧 |  |
| [no-only](./docs/rules/no-only.md) | disallow QUnit.only | ✅ |  |  |
| [no-qunit-push](./docs/rules/no-qunit-push.md) | disallow QUnit.push | ✅ |  |  |
| [no-qunit-start-in-tests](./docs/rules/no-qunit-start-in-tests.md) | disallow QUnit.start() within tests or test hooks | ✅ |  |  |
| [no-qunit-stop](./docs/rules/no-qunit-stop.md) | disallow QUnit.stop | ✅ |  |  |
| [no-reassign-log-callbacks](./docs/rules/no-reassign-log-callbacks.md) | disallow overwriting of QUnit logging callbacks | ✅ |  |  |
| [no-reset](./docs/rules/no-reset.md) | disallow QUnit.reset | ✅ |  |  |
| [no-setup-teardown](./docs/rules/no-setup-teardown.md) | disallow setup/teardown module hooks | ✅ | 🔧 |  |
| [no-skip](./docs/rules/no-skip.md) | disallow QUnit.skip |  |  |  |
| [no-test-expect-argument](./docs/rules/no-test-expect-argument.md) | disallow the expect argument in QUnit.test | ✅ |  |  |
| [no-throws-string](./docs/rules/no-throws-string.md) | disallow assert.throws() with block, string, and message args | ✅ |  |  |
| [require-expect](./docs/rules/require-expect.md) | enforce that `expect` is called | ✅ |  |  |
| [require-object-in-propequal](./docs/rules/require-object-in-propequal.md) | enforce use of objects as expected value in `assert.propEqual` | ✅ |  |  |
| [resolve-async](./docs/rules/resolve-async.md) | require that async calls are resolved | ✅ |  |  |

<!--RULES_TABLE_END-->

## Contributors

Thanks goes to these wonderful people ([emoji key](https://github.com/kentcdodds/all-contributors#emoji-key)):

<!-- ALL-CONTRIBUTORS-LIST:START - Do not remove or modify this section -->
<!-- prettier-ignore-start -->
<!-- markdownlint-disable -->
<table>
  <tr>
    <td align="center"><a href="http://github.com/platinumazure"><img src="https://avatars.githubusercontent.com/u/284282?v=3?s=100" width="100px;" alt=""/><br /><sub><b>Kevin Partington</b></sub></a><br /><a href="https://github.com/platinumazure/eslint-plugin-qunit/commits?author=platinumazure" title="Code">💻</a> <a href="https://github.com/platinumazure/eslint-plugin-qunit/commits?author=platinumazure" title="Documentation">📖</a> <a href="https://github.com/platinumazure/eslint-plugin-qunit/commits?author=platinumazure" title="Tests">⚠️</a> <a href="https://github.com/platinumazure/eslint-plugin-qunit/issues?q=author%3Aplatinumazure" title="Bug reports">🐛</a> <a href="#example-platinumazure" title="Examples">💡</a> <a href="https://github.com/platinumazure/eslint-plugin-qunit/pulls?q=is%3Apr+reviewed-by%3Aplatinumazure" title="Reviewed Pull Requests">👀</a></td>
    <td align="center"><a href="https://jordaneldredge.com"><img src="https://avatars.githubusercontent.com/u/162735?v=3?s=100" width="100px;" alt=""/><br /><sub><b>Jordan Eldredge</b></sub></a><br /><a href="https://github.com/platinumazure/eslint-plugin-qunit/commits?author=captbaritone" title="Tests">⚠️</a> <a href="#question-captbaritone" title="Answering Questions">💬</a></td>
    <td align="center"><a href="https://github.com/mitchlloyd"><img src="https://avatars.githubusercontent.com/u/15169?v=3?s=100" width="100px;" alt=""/><br /><sub><b>Mitch Lloyd</b></sub></a><br /><a href="https://github.com/platinumazure/eslint-plugin-qunit/commits?author=mitchlloyd" title="Code">💻</a> <a href="https://github.com/platinumazure/eslint-plugin-qunit/commits?author=mitchlloyd" title="Documentation">📖</a> <a href="https://github.com/platinumazure/eslint-plugin-qunit/commits?author=mitchlloyd" title="Tests">⚠️</a></td>
    <td align="center"><a href="https://github.com/jmainz"><img src="https://avatars.githubusercontent.com/u/6665906?v=3?s=100" width="100px;" alt=""/><br /><sub><b>John Mainz</b></sub></a><br /><a href="https://github.com/platinumazure/eslint-plugin-qunit/commits?author=jmainz" title="Tests">⚠️</a> <a href="https://github.com/platinumazure/eslint-plugin-qunit/issues?q=author%3Ajmainz" title="Bug reports">🐛</a></td>
    <td align="center"><a href="https://github.com/Turbo87"><img src="https://avatars1.githubusercontent.com/u/141300?v=3?s=100" width="100px;" alt=""/><br /><sub><b>Tobias Bieniek</b></sub></a><br /><a href="https://github.com/platinumazure/eslint-plugin-qunit/commits?author=Turbo87" title="Code">💻</a> <a href="https://github.com/platinumazure/eslint-plugin-qunit/commits?author=Turbo87" title="Documentation">📖</a> <a href="https://github.com/platinumazure/eslint-plugin-qunit/commits?author=Turbo87" title="Tests">⚠️</a></td>
    <td align="center"><a href="https://twitter.com/netweb"><img src="https://avatars1.githubusercontent.com/u/1016458?v=3?s=100" width="100px;" alt=""/><br /><sub><b>Stephen Edgar</b></sub></a><br /><a href="https://github.com/platinumazure/eslint-plugin-qunit/issues?q=author%3Antwb" title="Bug reports">🐛</a></td>
    <td align="center"><a href="https://timotijhof.net"><img src="https://avatars3.githubusercontent.com/u/156867?v=4?s=100" width="100px;" alt=""/><br /><sub><b>Timo Tijhof</b></sub></a><br /><a href="https://github.com/platinumazure/eslint-plugin-qunit/commits?author=Krinkle" title="Documentation">📖</a> <a href="#ideas-Krinkle" title="Ideas, Planning, & Feedback">🤔</a></td>
  </tr>
  <tr>
    <td align="center"><a href="https://github.com/edg2s"><img src="https://avatars3.githubusercontent.com/u/180672?v=4?s=100" width="100px;" alt=""/><br /><sub><b>Ed S</b></sub></a><br /><a href="https://github.com/platinumazure/eslint-plugin-qunit/issues?q=author%3Aedg2s" title="Bug reports">🐛</a> <a href="https://github.com/platinumazure/eslint-plugin-qunit/commits?author=edg2s" title="Code">💻</a></td>
    <td align="center"><a href="https://github.com/Techn1x"><img src="https://avatars1.githubusercontent.com/u/1049837?v=4?s=100" width="100px;" alt=""/><br /><sub><b>Brad Overton</b></sub></a><br /><a href="https://github.com/platinumazure/eslint-plugin-qunit/issues?q=author%3ATechn1x" title="Bug reports">🐛</a> <a href="https://github.com/platinumazure/eslint-plugin-qunit/commits?author=Techn1x" title="Code">💻</a></td>
    <td align="center"><a href="http://sha.nemart.in"><img src="https://avatars3.githubusercontent.com/u/95600?v=4?s=100" width="100px;" alt=""/><br /><sub><b>Shane Martin</b></sub></a><br /><a href="https://github.com/platinumazure/eslint-plugin-qunit/issues?q=author%3Ashamrt" title="Bug reports">🐛</a></td>
    <td align="center"><a href="https://github.com/ventuno"><img src="https://avatars3.githubusercontent.com/u/5890858?v=4?s=100" width="100px;" alt=""/><br /><sub><b>ventuno</b></sub></a><br /><a href="https://github.com/platinumazure/eslint-plugin-qunit/commits?author=ventuno" title="Code">💻</a></td>
    <td align="center"><a href="https://github.com/Krysthalia"><img src="https://avatars0.githubusercontent.com/u/38167520?v=4?s=100" width="100px;" alt=""/><br /><sub><b>Anne-Gaëlle Schall</b></sub></a><br /><a href="https://github.com/platinumazure/eslint-plugin-qunit/issues?q=author%3AKrysthalia" title="Bug reports">🐛</a></td>
    <td align="center"><a href="http://www.linkedin.com"><img src="https://avatars2.githubusercontent.com/u/180990?v=4?s=100" width="100px;" alt=""/><br /><sub><b>Steve Calvert</b></sub></a><br /><a href="https://github.com/platinumazure/eslint-plugin-qunit/commits?author=scalvert" title="Code">💻</a></td>
    <td align="center"><a href="https://github.com/aliaksandr-yermalayeu"><img src="https://avatars3.githubusercontent.com/u/14282348?v=4?s=100" width="100px;" alt=""/><br /><sub><b>Aliaksandr Yermalayeu</b></sub></a><br /><a href="https://github.com/platinumazure/eslint-plugin-qunit/commits?author=aliaksandr-yermalayeu" title="Code">💻</a></td>
  </tr>
  <tr>
    <td align="center"><a href="http://www.linkedin.com/in/bmish"><img src="https://avatars3.githubusercontent.com/u/698306?v=4?s=100" width="100px;" alt=""/><br /><sub><b>Bryan Mishkin</b></sub></a><br /><a href="https://github.com/platinumazure/eslint-plugin-qunit/issues?q=author%3Abmish" title="Bug reports">🐛</a> <a href="https://github.com/platinumazure/eslint-plugin-qunit/commits?author=bmish" title="Code">💻</a> <a href="https://github.com/platinumazure/eslint-plugin-qunit/commits?author=bmish" title="Documentation">📖</a> <a href="#ideas-bmish" title="Ideas, Planning, & Feedback">🤔</a></td>
    <td align="center"><a href="https://xhmikosr.io/"><img src="https://avatars2.githubusercontent.com/u/349621?v=4?s=100" width="100px;" alt=""/><br /><sub><b>XhmikosR</b></sub></a><br /><a href="https://github.com/platinumazure/eslint-plugin-qunit/issues?q=author%3AXhmikosR" title="Bug reports">🐛</a></td>
    <td align="center"><a href="https://github.com/andreyfel"><img src="https://avatars2.githubusercontent.com/u/9370878?v=4?s=100" width="100px;" alt=""/><br /><sub><b>Andrey Fel</b></sub></a><br /><a href="https://github.com/platinumazure/eslint-plugin-qunit/issues?q=author%3Aandreyfel" title="Bug reports">🐛</a></td>
  </tr>
</table>

<!-- markdownlint-restore -->
<!-- prettier-ignore-end -->
<!-- ALL-CONTRIBUTORS-LIST:END -->

<!-- markdownlint-disable line-length -->

This project follows the [all-contributors](https://github.com/kentcdodds/all-contributors) specification. Contributions of any kind welcome!

## Semantic Versioning Policy

Like ESLint itself, this ESLint plugin follows [semantic versioning](http://semver.org). However, due to the nature of ESLint as a code quality tool, it's not always clear when a minor or major version bump occurs. To help clarify this for everyone, we've defined the following semantic versioning policy, based on the policy used by ESLint:

* Patch release (intended not to break your lint build)
  * A bug fix in a plugin rule that results in ESLint reporting fewer errors.
  * Improvements to documentation.
  * Non-user-facing changes such as refactoring code; adding, deleting, or modifying tests; and increasing test coverage.
  * Re-releasing after a failed release (i.e., after having published a release that doesn't work for anyone).
* Minor release (might break your lint build)
  * A bug fix in a rule that results in ESLint reporting more errors.
  * A new rule is created (without being added to plugin configuration).
  * A new option to an existing rule is created (without any default options changing).
  * A new plugin configuration is created.
  * An existing rule is deprecated.
* Major release (likely to break your lint build)
  * An existing plugin configuration is changed in any way, including but not limited to:
    * A new rule is added to the configuration.
    * A rule is removed from the configuration.
    * The options used in configuration for a rule are changed
  * An existing rule is removed.
  * A backward-incompatible change is made to the options of a rule.<|MERGE_RESOLUTION|>--- conflicted
+++ resolved
@@ -30,21 +30,12 @@
 
 | Name | Description | ✅ | 🔧 | 💡 |
 |:--------|:--------|:---|:---|:---|
-<<<<<<< HEAD
-| [assert-args](./docs/rules/assert-args.md) | enforce that the correct number of assert arguments are used | :white_check_mark: |  |  |
-| [literal-compare-order](./docs/rules/literal-compare-order.md) | enforce comparison assertions have arguments in the right order | :white_check_mark: | :wrench: |  |
-| [no-arrow-tests](./docs/rules/no-arrow-tests.md) | disallow arrow functions as QUnit test/module callbacks | :white_check_mark: | :wrench: |  |
-| [no-assert-equal](./docs/rules/no-assert-equal.md) | disallow the use of assert.equal | :white_check_mark: |  | 💡 |
-| [no-assert-equal-boolean](./docs/rules/no-assert-equal-boolean.md) | require use of boolean assertions | :white_check_mark: | :wrench: |  |
-| [no-assert-logical-expression](./docs/rules/no-assert-logical-expression.md) | disallow binary logical expressions in assert arguments | :white_check_mark: |  |  |
-=======
 | [assert-args](./docs/rules/assert-args.md) | enforce that the correct number of assert arguments are used | ✅ |  |  |
 | [literal-compare-order](./docs/rules/literal-compare-order.md) | enforce comparison assertions have arguments in the right order | ✅ | 🔧 |  |
 | [no-arrow-tests](./docs/rules/no-arrow-tests.md) | disallow arrow functions as QUnit test/module callbacks | ✅ | 🔧 |  |
-| [no-assert-equal](./docs/rules/no-assert-equal.md) | disallow the use of assert.equal |  |  | 💡 |
+| [no-assert-equal](./docs/rules/no-assert-equal.md) | disallow the use of assert.equal |  | ✅ | 💡 |
 | [no-assert-equal-boolean](./docs/rules/no-assert-equal-boolean.md) | require use of boolean assertions | ✅ | 🔧 |  |
 | [no-assert-logical-expression](./docs/rules/no-assert-logical-expression.md) | disallow binary logical expressions in assert arguments | ✅ |  |  |
->>>>>>> fce1e12c
 | [no-assert-ok](./docs/rules/no-assert-ok.md) | disallow the use of assert.ok/assert.notOk |  |  |  |
 | [no-async-in-loops](./docs/rules/no-async-in-loops.md) | disallow async calls in loops | ✅ |  |  |
 | [no-async-module-callbacks](./docs/rules/no-async-module-callbacks.md) | disallow async module callbacks | ✅ |  |  |
