{
  "name": "eslint-plugin-qunit",
  "version": "7.3.4",
  "description": "ESLint plugin containing rules useful for QUnit tests.",
  "exports": "./index.js",
  "main": "./index.js",
  "scripts": {
    "lint": "npm-run-all --continue-on-error --aggregate-output --parallel lint:*",
    "lint:docs": "markdownlint \"**/*.md\"",
    "lint:eslint-docs": "npm-run-all \"update:eslint-docs -- --check\"",
    "lint:js": "eslint --cache --report-unused-disable-directives .",
    "lint:remote": "eslint-remote-tester",
    "preversion": "npm test",
    "report-coverage-html": "nyc report --reporter=html --report-dir build/coverage",
    "release": "release-it",
    "test": "npm-run-all lint test:unit",
    "test:unit": "nyc mocha tests/**/*.js",
    "update:eslint-docs": "eslint-doc-generator --url-configs \"https://github.com/platinumazure/eslint-plugin-qunit/blob/master/README.md#configurations\""
  },
  "files": [
    "index.js",
    "lib/"
  ],
  "dependencies": {
    "eslint-utils": "^3.0.0",
    "requireindex": "^1.2.0"
  },
  "devDependencies": {
    "@release-it/conventional-changelog": "^5.1.1",
    "@typescript-eslint/parser": "^5.60.1",
    "all-contributors-cli": "^6.26.0",
    "chai": "^4.3.7",
    "coveralls": "^3.1.1",
    "eslint": "^8.43.0",
    "eslint-doc-generator": "^1.4.3",
    "eslint-plugin-eslint-comments": "^3.2.0",
    "eslint-plugin-eslint-plugin": "^5.1.0",
    "eslint-plugin-markdown": "^3.0.0",
    "eslint-plugin-mocha": "^10.1.0",
    "eslint-plugin-node": "^11.1.0",
<<<<<<< HEAD
    "eslint-plugin-qunit": "file:./",
    "eslint-plugin-unicorn": "^45.0.0",
    "eslint-remote-tester": "^3.0.0",
    "markdownlint-cli": "^0.33.0",
    "mocha": "^10.0.0",
=======
    "eslint-plugin-unicorn": "^47.0.0",
    "markdownlint-cli": "^0.35.0",
    "mocha": "^10.2.0",
>>>>>>> e2c206e6
    "mocha-lcov-reporter": "^1.3.0",
    "npm-run-all": "^4.1.5",
    "nyc": "^15.1.0",
    "outdent": "^0.8.0",
    "release-it": "^15.11.0",
    "semver": "^7.5.3",
    "typescript": "^5.1.3"
  },
  "peerDepencencies": {
    "eslint": ">=8.38.0 <9.0.0"
  },
  "repository": {
    "type": "git",
    "url": "https://github.com/platinumazure/eslint-plugin-qunit.git"
  },
  "keywords": [
    "eslint",
    "eslintplugin",
    "eslint-plugin"
  ],
  "nyc": {
    "check-coverage": true,
    "lines": 100,
    "statements": 100,
    "functions": 100,
    "branches": 100,
    "exclude": [
      "build/**",
      "eslint-remote-tester.config.js",
      "scripts/**",
      "tests/**"
    ],
    "reporter": [
      "lcovonly"
    ],
    "all": true,
    "report-dir": "./build/coverage"
  },
  "author": "Kevin Partington <kevin@kernelpanicstudios.com>",
  "license": "MIT",
  "bugs": {
    "url": "https://github.com/platinumazure/eslint-plugin-qunit/issues"
  },
  "homepage": "https://github.com/platinumazure/eslint-plugin-qunit",
  "engines": {
    "node": "^16.0.0 || ^18.0.0 || >=20.0.0"
  },
  "release-it": {
    "github": {
      "release": true
    },
    "plugins": {
      "@release-it/conventional-changelog": {
        "preset": "eslint",
        "infile": "CHANGELOG.md"
      }
    }
  }
}<|MERGE_RESOLUTION|>--- conflicted
+++ resolved
@@ -38,17 +38,11 @@
     "eslint-plugin-markdown": "^3.0.0",
     "eslint-plugin-mocha": "^10.1.0",
     "eslint-plugin-node": "^11.1.0",
-<<<<<<< HEAD
     "eslint-plugin-qunit": "file:./",
-    "eslint-plugin-unicorn": "^45.0.0",
+    "eslint-plugin-unicorn": "^47.0.0",
     "eslint-remote-tester": "^3.0.0",
-    "markdownlint-cli": "^0.33.0",
-    "mocha": "^10.0.0",
-=======
-    "eslint-plugin-unicorn": "^47.0.0",
     "markdownlint-cli": "^0.35.0",
     "mocha": "^10.2.0",
->>>>>>> e2c206e6
     "mocha-lcov-reporter": "^1.3.0",
     "npm-run-all": "^4.1.5",
     "nyc": "^15.1.0",
