/**
 * @fileoverview Forbid the use of negations in assert.ok/notOk.
 * @author Kevin Partington
 */
"use strict";

const assert = require("assert"),
    utils = require("../utils");

const ASSERTION_OPPOSITES = {
    "false": "true",
    "notOk": "ok",
    "ok": "notOk",
    "true": "false"
};

//------------------------------------------------------------------------------
// Rule Definition
//------------------------------------------------------------------------------

module.exports = {
    meta: {
        type: "suggestion",
        docs: {
            description: "disallow negation in assert.ok/assert.notOk",
            category: "Best Practices",
            url: "https://github.com/platinumazure/eslint-plugin-qunit/blob/master/docs/rules/no-negated-ok.md"
        },
        fixable: "code",
        messages: {
            noNegationInOk: "Unexpected negation in {{callee}}() assertion."
        },
        schema: [
            {
                type: "object",
                properties: {
                    checkBooleanAssertions: {
                        type: "boolean",
                        default: false
                    },
                    fixToNotOk: {
                        type: "boolean",
                        default: true
                    }
                },
                additionalProperties: false
            }
        ]
    },

    create: function (context) {
        const checkBooleanAssertions = context.options[0] && context.options[0].checkBooleanAssertions;
        const fixToNotOk = !context.options[0] || context.options[0].fixToNotOk;

        const POSITIVE_ASSERTIONS = checkBooleanAssertions ? ["ok", "true"] : ["ok"];
        const NEGATIVE_ASSERTIONS = checkBooleanAssertions ? ["notOk", "false"] : ["notOk"];

        // Declare a stack in case of nested test cases (not currently supported
        // in QUnit).
        const asyncStateStack = [],
<<<<<<< HEAD
            ASSERTIONS_TO_CHECK = new Set(["ok", "notOk"]),
=======
            ASSERTIONS_TO_CHECK = [...POSITIVE_ASSERTIONS, ...NEGATIVE_ASSERTIONS],
>>>>>>> 12c0d716
            sourceCode = context.getSourceCode();

        function getAssertVar() {
            let result = null;

            /* istanbul ignore else: correctly returns null */
            if (asyncStateStack.length > 0) {
                result = asyncStateStack[asyncStateStack.length - 1].assertContextVar;
            }

            return result;
        }

        function isOkOrNotOk(calleeNode) {
            assert.ok(calleeNode);

            let result = false;

            if (calleeNode.type === "MemberExpression") {
                result = calleeNode.object &&
                    calleeNode.object.type === "Identifier" &&
                    calleeNode.object.name === getAssertVar() &&
                    calleeNode.property &&
                    calleeNode.property.type === "Identifier" &&
                    ASSERTIONS_TO_CHECK.has(calleeNode.property.name);
            }

            return result;
        }

        function isAssertion(calleeNode) {
            assert.ok(calleeNode);
            return utils.isAssertion(calleeNode, getAssertVar());
        }

        function getNegationDepth(argNode) {
            let negationDepth = 0,
                node = argNode;

            while (node && node.type === "UnaryExpression" && node.operator === "!") {
                ++negationDepth;
                node = node.argument;
            }

            return negationDepth;
        }

        function unwrapNegation(argNode) {
            let node = argNode;

            while (node && node.type === "UnaryExpression" && node.operator === "!") {
                node = node.argument;
            }

            return node;
        }

        function checkForNegation(callExprNode) {
            if (callExprNode.arguments && callExprNode.arguments.length > 0) {
                const firstArgNode = callExprNode.arguments[0],
                    negationDepth = getNegationDepth(firstArgNode);

                if (negationDepth % 2 === 1) {
                    context.report({
                        node: callExprNode,
                        messageId: "noNegationInOk",
                        data: {
                            callee: sourceCode.getText(callExprNode.callee)
                        },
                        fix(fixer) {
                            // Conversions:
                            // * assert.notOk(!foo) => assert.ok(foo)
                            // * assert.ok(!foo) => assert.equal(foo, false) -- when `fixToNotOk` option disabled
                            // * assert.ok(!foo) => assert.notOk(foo) -- when `fixToNotOk` option enabled

                            const assertionVariableName = callExprNode.callee.object.name;
                            const oppositeAssertionFunctionName = ASSERTION_OPPOSITES[callExprNode.callee.property.name];
                            const newAssertionFunctionName = !fixToNotOk && oppositeAssertionFunctionName === "notOk" ? "equal" : oppositeAssertionFunctionName;
                            const newArgsTextArray = [unwrapNegation(firstArgNode), ...callExprNode.arguments.slice(1)].map(arg => sourceCode.getText(arg));
                            if (newAssertionFunctionName === "equal") {
                                newArgsTextArray.splice(1, 0, "false");
                            }
                            const newArgsTextJoined = newArgsTextArray.join(", ");
                            return fixer.replaceText(callExprNode, `${assertionVariableName}.${newAssertionFunctionName}(${newArgsTextJoined})`);
                        }
                    });
                }
            }
        }

        return {
            "CallExpression": function (node) {
                if (utils.isTest(node.callee)) {
                    asyncStateStack.push({
                        assertContextVar: utils.getAssertContextNameForTest(node.arguments)
                    });
                } else if (isAssertion(node.callee) && isOkOrNotOk(node.callee)) {
                    checkForNegation(node);
                }
            },

            "CallExpression:exit": function (node) {
                if (utils.isTest(node.callee)) {
                    asyncStateStack.pop();
                }
            }
        };
    }
};<|MERGE_RESOLUTION|>--- conflicted
+++ resolved
@@ -58,11 +58,7 @@
         // Declare a stack in case of nested test cases (not currently supported
         // in QUnit).
         const asyncStateStack = [],
-<<<<<<< HEAD
-            ASSERTIONS_TO_CHECK = new Set(["ok", "notOk"]),
-=======
-            ASSERTIONS_TO_CHECK = [...POSITIVE_ASSERTIONS, ...NEGATIVE_ASSERTIONS],
->>>>>>> 12c0d716
+            ASSERTIONS_TO_CHECK = new Set([...POSITIVE_ASSERTIONS, ...NEGATIVE_ASSERTIONS]),
             sourceCode = context.getSourceCode();
 
         function getAssertVar() {
