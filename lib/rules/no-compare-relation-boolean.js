/**
 * @fileoverview forbid comparing relational expression to boolean in assertions
 * @author Kevin Partington
 */
"use strict";

//------------------------------------------------------------------------------
// Requirements
//------------------------------------------------------------------------------

const assert = require("node:assert"),
    utils = require("../utils");

//------------------------------------------------------------------------------
// Rule Definition
//------------------------------------------------------------------------------

/** @type {import('eslint').Rule.RuleModule} */
module.exports = {
    meta: {
        type: "suggestion",
        docs: {
            description:
                "disallow comparing relational expressions to booleans in assertions",
            category: "Best Practices",
            url: "https://github.com/platinumazure/eslint-plugin-qunit/blob/main/docs/rules/no-compare-relation-boolean.md",
        },
        fixable: "code",
        messages: {
            redundantComparison:
                "Redundant comparison of relational expression to boolean literal.",
        },
        schema: [],
    },

    create: function (context) {
        /** @type {Array<{assertContextVar: string | null}>} */
        const testStack = [],
            RELATIONAL_OPS = new Set([
                "==",
                "!=",
                "===",
                "!==",
                "<",
                "<=",
                ">",
                ">=",
                "in",
                "instanceof",
            ]);

        /**
         * @param {import('estree').Node} calleeNode
         * @returns {boolean}
         */
        function shouldCheckArguments(calleeNode) {
            assert.ok(testStack.length);

            const assertContextVar =
                testStack[testStack.length - 1].assertContextVar;

            if (!assertContextVar) {
                return false;
            }

            return (
                utils.isAssertion(calleeNode, assertContextVar) &&
                utils.isComparativeAssertion(calleeNode, assertContextVar)
            );
        }

        /**
         * @param {import('estree').Node} a
         * @param {import('estree').Node} b
         * @returns {0 | 1 | -1}
         */
        function sortLiteralFirst(a, b) {
            if (a.type === "Literal" && b.type !== "Literal") {
                return -1; // Literal is first and should remain first
            }

            if (a.type !== "Literal" && b.type === "Literal") {
                return 1; // Literal is second and should be first
            }

            return 0;
        }

        /**
         * @param {import('estree').CallExpression} callExprNode
         * @param {import('estree').Literal} literalNode
         * @param {import('estree').BinaryExpression} binaryExprNode
         */
        function checkAndReport(callExprNode, literalNode, binaryExprNode) {
            if (
                binaryExprNode.type === "BinaryExpression" &&
                RELATIONAL_OPS.has(binaryExprNode.operator) &&
                literalNode.type === "Literal" &&
                typeof literalNode.value === "boolean"
            ) {
                context.report({
                    node: callExprNode,
                    messageId: "redundantComparison",
                    fix(fixer) {
                        const sourceCode = context.getSourceCode();
<<<<<<< HEAD
                        if (callExprNode.type !== "CallExpression") {
                            return null;
                        }
                        if (callExprNode.callee.type !== "MemberExpression") {
                            return null;
                        }
                        if (callExprNode.callee.object.type !== "Identifier") {
                            return null;
                        }
=======
                        /* istanbul ignore next */
                        if (callExprNode.type !== "CallExpression") {
                            return null;
                        }
                        /* istanbul ignore next */
                        if (callExprNode.callee.type !== "MemberExpression") {
                            return null;
                        }
                        /* istanbul ignore next */
                        if (callExprNode.callee.object.type !== "Identifier") {
                            return null;
                        }
                        /* istanbul ignore next */
>>>>>>> 572305fd
                        if (
                            callExprNode.callee.property.type !== "Identifier"
                        ) {
                            return null;
                        }
                        const assertionVariableName =
                            callExprNode.callee.object.name;

                        // Decide which assertion function to use based on how many negations we have.
                        let countNegations = 0;
                        if (
                            callExprNode.callee.property.name.startsWith("not")
                        ) {
                            countNegations++;
                        }
                        if (!literalNode.value) {
                            countNegations++;
                        }
                        const newAssertionFunctionName =
                            countNegations % 2 === 0 ? "ok" : "notOk";
                        const newArgsTextArray = [
                            binaryExprNode,
                            ...callExprNode.arguments.slice(2),
                        ].map((arg) => sourceCode.getText(arg));
                        const newArgsTextJoined = newArgsTextArray.join(", ");
                        return fixer.replaceText(
                            callExprNode,
                            `${assertionVariableName}.${newAssertionFunctionName}(${newArgsTextJoined})`,
                        );
                    },
                });
            }
        }

        /**
         * @param {import('estree').CallExpression} callExprNode
         */
        function checkAssertArguments(callExprNode) {
            if (callExprNode.type !== "CallExpression") {
                return;
            }
            const args = [...callExprNode.arguments];
            if (args.length < 2) {
                return;
            }

            const firstTwoArgsSorted = args.slice(0, 2).sort(sortLiteralFirst);

            if (
                firstTwoArgsSorted[0].type === "Literal" &&
                firstTwoArgsSorted[1].type === "BinaryExpression"
            ) {
                checkAndReport(
                    callExprNode,
                    firstTwoArgsSorted[0],
                    firstTwoArgsSorted[1],
                );
            }
        }

        return {
            CallExpression: function (node) {
                if (utils.isTest(node.callee)) {
                    testStack.push({
                        assertContextVar: utils.getAssertContextNameForTest(
                            node.arguments,
                        ),
                    });
                } else if (
                    testStack.length > 0 &&
                    shouldCheckArguments(node.callee)
                ) {
                    checkAssertArguments(node);
                }
            },

            "CallExpression:exit": function (node) {
                if (utils.isTest(node.callee)) {
                    testStack.pop();
                }
            },
        };
    },
};<|MERGE_RESOLUTION|>--- conflicted
+++ resolved
@@ -103,31 +103,19 @@
                     messageId: "redundantComparison",
                     fix(fixer) {
                         const sourceCode = context.getSourceCode();
-<<<<<<< HEAD
+                        /* istanbul ignore next */
                         if (callExprNode.type !== "CallExpression") {
                             return null;
                         }
+                        /* istanbul ignore next */
                         if (callExprNode.callee.type !== "MemberExpression") {
                             return null;
                         }
+                        /* istanbul ignore next */
                         if (callExprNode.callee.object.type !== "Identifier") {
                             return null;
                         }
-=======
-                        /* istanbul ignore next */
-                        if (callExprNode.type !== "CallExpression") {
-                            return null;
-                        }
-                        /* istanbul ignore next */
-                        if (callExprNode.callee.type !== "MemberExpression") {
-                            return null;
-                        }
-                        /* istanbul ignore next */
-                        if (callExprNode.callee.object.type !== "Identifier") {
-                            return null;
-                        }
-                        /* istanbul ignore next */
->>>>>>> 572305fd
+                        /* istanbul ignore next */
                         if (
                             callExprNode.callee.property.type !== "Identifier"
                         ) {
