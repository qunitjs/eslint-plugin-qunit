/**
 * @fileoverview Forbid setup/teardown module hooks
 * @author Kevin Partington
 * @copyright 2016 Kevin Partington. All rights reserved.
 * See LICENSE file in root directory for full license.
 */
"use strict";

const utils = require("../utils");

//------------------------------------------------------------------------------
// Rule Definition
//------------------------------------------------------------------------------

/** @type {import('eslint').Rule.RuleModule} */
module.exports = {
    meta: {
        type: "suggestion",
        docs: {
            description: "disallow setup/teardown module hooks",
            category: "Possible Errors",
            url: "https://github.com/platinumazure/eslint-plugin-qunit/blob/main/docs/rules/no-setup-teardown.md",
        },
        fixable: "code",
        messages: {
            noSetupTeardown: "Use {{preferred}} instead of {{forbidden}}.",
        },
        schema: [],
    },

    create: function (context) {
        const replacements = {
            setup: "beforeEach",
            teardown: "afterEach",
        };

        /**
         * @param {import('estree').Property} propertyNode
         */
        function checkModuleHook(propertyNode) {
            if (
<<<<<<< HEAD
                propertyNode.type === "Property" &&
                propertyNode.key.type === "Identifier" &&
                replacements.hasOwnProperty(propertyNode.key.name)
            ) {
                const propertyKeyName = propertyNode.key.name;
                if (
                    propertyKeyName !== "setup" &&
                    propertyKeyName !== "teardown"
                ) {
                    return;
                }
                const replacement = replacements[propertyKeyName];
=======
                Object.prototype.hasOwnProperty.call(
                    replacements,
                    propertyNode.key.name,
                )
            ) {
>>>>>>> 572305fd
                context.report({
                    node: propertyNode,
                    messageId: "noSetupTeardown",
                    data: {
                        forbidden: propertyNode.key.name,
                        preferred: replacement,
                    },
                    fix(fixer) {
                        return fixer.replaceText(propertyNode.key, replacement);
                    },
                });
            }
        }

        /**
         * @param {import('eslint').Rule.Node} propertyNode
         * @returns {boolean}
         */
        function isInModule(propertyNode) {
            return (
                propertyNode &&
                propertyNode.parent && // ObjectExpression
                propertyNode.parent.parent && // CallExpression?
                propertyNode.parent.parent.type === "CallExpression" &&
                utils.isModule(propertyNode.parent.parent.callee)
            );
        }

        return {
            Property: function (node) {
                if (
                    utils.isModuleHookPropertyKey(node.key) &&
                    isInModule(node)
                ) {
                    checkModuleHook(node);
                }
            },
        };
    },
};<|MERGE_RESOLUTION|>--- conflicted
+++ resolved
@@ -39,10 +39,11 @@
          */
         function checkModuleHook(propertyNode) {
             if (
-<<<<<<< HEAD
                 propertyNode.type === "Property" &&
                 propertyNode.key.type === "Identifier" &&
-                replacements.hasOwnProperty(propertyNode.key.name)
+                Object.prototype.hasOwnProperty.call(
+                    replacements,
+                    propertyNode.key.name,
             ) {
                 const propertyKeyName = propertyNode.key.name;
                 if (
@@ -52,13 +53,6 @@
                     return;
                 }
                 const replacement = replacements[propertyKeyName];
-=======
-                Object.prototype.hasOwnProperty.call(
-                    replacements,
-                    propertyNode.key.name,
-                )
-            ) {
->>>>>>> 572305fd
                 context.report({
                     node: propertyNode,
                     messageId: "noSetupTeardown",
