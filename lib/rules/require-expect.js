--- conflicted
+++ resolved
@@ -57,7 +57,6 @@
                 return false;
             }
 
-<<<<<<< HEAD
             for (var i = 0; i < node.arguments.length; i++) {
                 if (node.arguments[i].name === currentTest.assertName) {
                     return true;
@@ -65,17 +64,6 @@
             }
             return false;
         }
-=======
-    function captureTestContext(node) {
-        currentTest = {
-            assertName: utils.getAssertContextNameForTest(node.arguments),
-            node: node,
-            blockDepth: 0,
-            isExpectUsed: false,
-            didReport: false
-        };
-    }
->>>>>>> 23ef101a
 
         function isViolatingExceptSimpleRule(node) {
             return !currentTest.isExpectUsed &&
@@ -87,7 +75,8 @@
                 assertName: utils.getAssertContextNameForTest(node.arguments),
                 node: node,
                 blockDepth: 0,
-                isExpectUsed: false
+                isExpectUsed: false,
+                didReport: false
             };
         }
 
@@ -98,28 +87,10 @@
         function assertionMessageData() {
             var prefix;
 
-<<<<<<< HEAD
             if (currentTest.assertName) {
                 prefix = currentTest.assertName + ".";
             } else {
                 prefix = "";
-=======
-    var ExceptSimpleStrategy = {
-        "CallExpression": function (node) {
-            if (currentTest && !currentTest.didReport) {
-                if (isTopLevelExpectCall(node.callee)) {
-                    currentTest.isExpectUsed = true;
-                } else if (isViolatingExceptSimpleRule(node)) {
-                    context.report({
-                        node: currentTest.node,
-                        message: EXCEPT_SIMPLE_ERROR_MESSAGE,
-                        data: assertionMessageData()
-                    });
-                    currentTest.didReport = true;
-                }
-            } else if (utils.isTest(node.callee)) {
-                captureTestContext(node);
->>>>>>> 23ef101a
             }
 
             return { assertPrefix: prefix };
@@ -127,7 +98,7 @@
 
         var ExceptSimpleStrategy = {
             "CallExpression": function (node) {
-                if (currentTest) {
+                if (currentTest && !currentTest.didReport) {
                     if (isTopLevelExpectCall(node.callee)) {
                         currentTest.isExpectUsed = true;
                     } else if (isViolatingExceptSimpleRule(node)) {
@@ -136,6 +107,7 @@
                             message: EXCEPT_SIMPLE_ERROR_MESSAGE,
                             data: assertionMessageData()
                         });
+                        currentTest.didReport = true;
                     }
                 } else if (utils.isTest(node.callee)) {
                     captureTestContext(node);
